"use client";

import React, { useState } from "react";
import Link from "next/link";
import { usePathname } from "next/navigation";
import Image from "next/image";
import { signOut, useSession } from "next-auth/react";
import { ModeToggle } from "../theme/toggle-theme";

interface User {
  id: string;
  name: string;
  avatar?: string;
  isLoggedIn: boolean;
}

interface HeaderProps {
  user?: User;
}

const Header: React.FC<HeaderProps> = ({ user }) => {
<<<<<<< HEAD
  const [isMobileMenuOpen, setIsMobileMenuOpen] = useState(false);
  const [isUserDropdownOpen, setIsUserDropdownOpen] = useState(false);
  const pathname = usePathname();
=======
    const { data: session } = useSession();
    const [isMobileMenuOpen, setIsMobileMenuOpen] = useState(false);
    const [isUserDropdownOpen, setIsUserDropdownOpen] = useState(false);
    const pathname = usePathname();
>>>>>>> e9c26250

  const navigation = [
    { name: "Home", href: "/" },
    { name: "Explore Skills", href: "/explore-skills" },
    { name: "Post A Skill", href: "/post-skill" },
    { name: "Matchmaking", href: "/matchmaking" },
    { name: "About Us", href: "/about" },
    { name: "Contact", href: "/contact" },
  ];

  const isActiveLink = (href: string) => pathname === href;

  const toggleMobileMenu = () => setIsMobileMenuOpen(!isMobileMenuOpen);
  const toggleUserDropdown = () => setIsUserDropdownOpen(!isUserDropdownOpen);

  return (
    <header className="bg-white dark:bg-gray-900 shadow-md dark:shadow-gray-700/30 sticky top-0 z-50 border-b border-gray-200 dark:border-gray-700">
      <nav className="max-w-7xl mx-auto px-4 sm:px-6 lg:px-8">
        <div className="flex justify-between items-center h-16">
          {/* Logo and Brand */}
          <div className="flex items-center">
            <Link href="/" className="flex items-center space-x-2 group">
              <div className="w-8 h-8 bg-gradient-to-r from-primary to-purple-600 rounded-lg flex items-center justify-center group-hover:scale-110 transition-transform duration-200">
                <span className="text-white font-bold text-lg">S</span>
              </div>
              <span className="text-xl font-bold text-gray-900 dark:text-gray-100 group-hover:text-primary dark:group-hover:text-primary transition-colors duration-200">
                SkillShare Hub
              </span>
            </Link>
          </div>

          {/* Desktop Navigation */}
          <div className="hidden md:flex items-center space-x-8">
            {navigation.map((item) => (
              <Link
                key={item.name}
                href={item.href}
                className={`flex items-center space-x-1 px-3 py-2 rounded-md text-sm font-medium transition-all duration-200 ${
                  isActiveLink(item.href)
                    ? "text-primary bg-primary/10 dark:bg-primary/20 shadow-sm"
                    : "text-gray-700 dark:text-gray-300 hover:text-primary dark:hover:text-primary hover:bg-gray-100 dark:hover:bg-gray-800"
                }`}
              >
                <span>{item.name}</span>
              </Link>
            ))}
          </div>

<<<<<<< HEAD
          {/* User Section */}
          <div className="hidden md:flex items-center space-x-4">
            {user?.isLoggedIn ? (
              <div className="relative">
                <button
                  onClick={toggleUserDropdown}
                  className="flex items-center space-x-2 text-sm rounded-full focus:outline-none focus:ring-2 focus:ring-primary focus:ring-offset-2 dark:focus:ring-offset-gray-900 p-1 hover:bg-gray-100 dark:hover:bg-gray-800 transition-all duration-200"
                >
                  <div className="w-8 h-8 bg-gray-300 dark:bg-gray-600 rounded-full flex items-center justify-center border-2 border-transparent hover:border-primary/50 transition-all duration-200">
                    {user.avatar ? (
                      <Image
                        src={user.avatar}
                        alt="Profile"
                        className="w-8 h-8 rounded-full object-cover"
                        width={32}
                        height={32}
                      />
                    ) : (
                      <span className="text-gray-600 dark:text-gray-300 font-medium">
                        {user.name.charAt(0).toUpperCase()}
                      </span>
                    )}
                  </div>
                  <span className="text-gray-700 dark:text-gray-300 font-medium">
                    {user.name}
                  </span>
                  <svg
                    className={`w-4 h-4 text-gray-500 dark:text-gray-400 transition-transform duration-200 ${
                      isUserDropdownOpen ? "rotate-180" : ""
                    }`}
                    fill="none"
                    stroke="currentColor"
                    viewBox="0 0 24 24"
                  >
                    <path
                      strokeLinecap="round"
                      strokeLinejoin="round"
                      strokeWidth={2}
                      d="M19 9l-7 7-7-7"
                    />
                  </svg>
                </button>

                {/* User Dropdown */}
                {isUserDropdownOpen && (
                  <div className="absolute right-0 mt-2 w-48 bg-white dark:bg-gray-800 rounded-lg shadow-lg dark:shadow-gray-700/50 py-1 z-50 border border-gray-200 dark:border-gray-700 animate-in fade-in slide-in-from-top-1 duration-200">
                    <Link
                      href="/profile"
                      className="flex items-center px-4 py-2 text-sm text-gray-700 dark:text-gray-300 hover:bg-gray-100 dark:hover:bg-gray-700 hover:text-primary dark:hover:text-primary transition-all duration-200"
                      onClick={() => setIsUserDropdownOpen(false)}
                    >
                      <span className="mr-3">👤</span>
                      My Profile
                    </Link>
                    <Link
                      href="/dashboard"
                      className="flex items-center px-4 py-2 text-sm text-gray-700 dark:text-gray-300 hover:bg-gray-100 dark:hover:bg-gray-700 hover:text-primary dark:hover:text-primary transition-all duration-200"
                      onClick={() => setIsUserDropdownOpen(false)}
                    >
                      <span className="mr-3">📊</span>
                      Dashboard
                    </Link>
                    <Link
                      href="/settings"
                      className="flex items-center px-4 py-2 text-sm text-gray-700 dark:text-gray-300 hover:bg-gray-100 dark:hover:bg-gray-700 hover:text-primary dark:hover:text-primary transition-all duration-200"
                      onClick={() => setIsUserDropdownOpen(false)}
                    >
                      <span className="mr-3">⚙️</span>
                      Settings
                    </Link>
                    <hr className="my-1 border-gray-200 dark:border-gray-600" />
                    <button className="flex items-center w-full text-left px-4 py-2 text-sm text-red-600 dark:text-red-400 hover:bg-red-50 dark:hover:bg-red-900/20 transition-all duration-200">
                      <span className="mr-3">🚪</span>
                      Sign Out
                    </button>
                  </div>
                )}
              </div>
            ) : (
              <div className="flex items-center space-x-4">
                <Link
                  href="/signin"
                  className="text-gray-700 dark:text-gray-300 hover:text-primary dark:hover:text-primary px-3 py-2 rounded-md text-sm font-medium transition-all duration-200 hover:bg-gray-100 dark:hover:bg-gray-800"
                >
                  Sign In
                </Link>
                <Link
                  href="/signup"
                  className="bg-primary hover:bg-primary/90 text-white px-4 py-2 rounded-md text-sm font-medium transition-all duration-200 shadow-md hover:shadow-lg transform hover:scale-105"
                >
                  Get Started
                </Link>
              </div>
            )}
          </div>
=======
                    {/* Theme Toggle */}
                    <ModeToggle />

                    {/* User Section */}
                    <div className="hidden md:flex items-center space-x-4">
                        {session?.user ? (
                            <div className="relative">
                                <button
                                    onClick={toggleUserDropdown}
                                    className="flex items-center space-x-2 text-sm rounded-full focus:outline-none focus:ring-2 focus:ring-primary focus:ring-offset-2 dark:focus:ring-offset-gray-900 p-1 hover:bg-gray-100 dark:hover:bg-gray-800 transition-all duration-200"
                                >
                                    <div className="w-8 h-8 bg-gray-300 dark:bg-gray-600 rounded-full flex items-center justify-center border-2 border-transparent hover:border-primary/50 transition-all duration-200">
                                        {session.user?.image ? (
                                            <Image
                                                src={session?.user?.image}
                                                alt="Profile"
                                                className="w-8 h-8 rounded-full object-cover"
                                                width={32}
                                                height={32}
                                            />
                                        ) : (
                                            <span className="text-gray-600 dark:text-gray-300 font-medium">
                                                {session?.user?.name
                                                    ?.charAt(0)
                                                    .toUpperCase() || "U"}
                                            </span>
                                        )}
                                    </div>
                                    <span className="text-gray-700 dark:text-gray-300 font-medium">
                                        {session.user?.name}
                                    </span>
                                    <svg
                                        className={`w-4 h-4 text-gray-500 dark:text-gray-400 transition-transform duration-200 ${
                                            isUserDropdownOpen
                                                ? "rotate-180"
                                                : ""
                                        }`}
                                        fill="none"
                                        stroke="currentColor"
                                        viewBox="0 0 24 24"
                                    >
                                        <path
                                            strokeLinecap="round"
                                            strokeLinejoin="round"
                                            strokeWidth={2}
                                            d="M19 9l-7 7-7-7"
                                        />
                                    </svg>
                                </button>

                                {/* User Dropdown */}
                                {isUserDropdownOpen && (
                                    <div className="absolute right-0 mt-2 w-48 bg-white dark:bg-gray-800 rounded-lg shadow-lg dark:shadow-gray-700/50 py-1 z-50 border border-gray-200 dark:border-gray-700 animate-in fade-in slide-in-from-top-1 duration-200">
                                        <Link
                                            href="/profile"
                                            className="flex items-center px-4 py-2 text-sm text-gray-700 dark:text-gray-300 hover:bg-gray-100 dark:hover:bg-gray-700 hover:text-primary dark:hover:text-primary transition-all duration-200"
                                            onClick={() =>
                                                setIsUserDropdownOpen(false)
                                            }
                                        >
                                            <span className="mr-3">👤</span>
                                            My Profile
                                        </Link>
                                        <Link
                                            href="/dashboard"
                                            className="flex items-center px-4 py-2 text-sm text-gray-700 dark:text-gray-300 hover:bg-gray-100 dark:hover:bg-gray-700 hover:text-primary dark:hover:text-primary transition-all duration-200"
                                            onClick={() =>
                                                setIsUserDropdownOpen(false)
                                            }
                                        >
                                            <span className="mr-3">📊</span>
                                            Dashboard
                                        </Link>
                                        <Link
                                            href="/settings"
                                            className="flex items-center px-4 py-2 text-sm text-gray-700 dark:text-gray-300 hover:bg-gray-100 dark:hover:bg-gray-700 hover:text-primary dark:hover:text-primary transition-all duration-200"
                                            onClick={() =>
                                                setIsUserDropdownOpen(false)
                                            }
                                        >
                                            <span className="mr-3">⚙️</span>
                                            Settings
                                        </Link>
                                        <hr className="my-1 border-gray-200 dark:border-gray-600" />
                                        <button onClick={() => signOut()} className="flex items-center w-full text-left px-4 py-2 text-sm text-red-600 dark:text-red-400 hover:bg-red-50 dark:hover:bg-red-900/20 transition-all duration-200">
                                            <span className="mr-3">🚪</span>
                                            Sign Out
                                        </button>
                                    </div>
                                )}
                            </div>
                        ) : (
                            <div className="flex items-center space-x-4">
                                <Link
                                    href="/auth/signin"
                                    className="text-gray-700 dark:text-gray-300 hover:text-primary dark:hover:text-primary px-3 py-2 rounded-md text-sm font-medium transition-all duration-200 hover:bg-gray-100 dark:hover:bg-gray-800"
                                >
                                    Sign In
                                </Link>
                                <Link
                                    href="/auth/signup"
                                    className="bg-primary hover:bg-primary/90 text-white px-4 py-2 rounded-md text-sm font-medium transition-all duration-200 shadow-md hover:shadow-lg transform hover:scale-105"
                                >
                                    Get Started
                                </Link>
                            </div>
                        )}
                    </div>
>>>>>>> e9c26250

          {/* Mobile menu button */}
          <div className="md:hidden">
            <button
              onClick={toggleMobileMenu}
              className="text-gray-700 dark:text-gray-300 hover:text-primary dark:hover:text-primary focus:outline-none focus:ring-2 focus:ring-primary p-2 rounded-md hover:bg-gray-100 dark:hover:bg-gray-800 transition-all duration-200"
            >
              <svg
                className="w-6 h-6"
                fill="none"
                stroke="currentColor"
                viewBox="0 0 24 24"
              >
                {isMobileMenuOpen ? (
                  <path
                    strokeLinecap="round"
                    strokeLinejoin="round"
                    strokeWidth={2}
                    d="M6 18L18 6M6 6l12 12"
                  />
                ) : (
                  <path
                    strokeLinecap="round"
                    strokeLinejoin="round"
                    strokeWidth={2}
                    d="M4 6h16M4 12h16M4 18h16"
                  />
                )}
              </svg>
            </button>
          </div>
        </div>

        {/* Mobile Navigation Menu */}
        {isMobileMenuOpen && (
          <div className="md:hidden animate-in slide-in-from-top duration-200">
            <div className="px-2 pt-2 pb-3 space-y-1 sm:px-3 bg-gray-50 dark:bg-gray-800/50 backdrop-blur-sm border-t border-gray-200 dark:border-gray-700">
              {navigation.map((item) => (
                <Link
                  key={item.name}
                  href={item.href}
                  className={`flex items-center space-x-2 px-3 py-2 rounded-md text-base font-medium transition-all duration-200 ${
                    isActiveLink(item.href)
                      ? "text-primary bg-primary/10 dark:bg-primary/20 shadow-sm"
                      : "text-gray-700 dark:text-gray-300 hover:text-primary dark:hover:text-primary hover:bg-gray-100 dark:hover:bg-gray-700"
                  }`}
                  onClick={() => setIsMobileMenuOpen(false)}
                >
                  <span>{item.name}</span>
                </Link>
              ))}

<<<<<<< HEAD
              {/* Mobile User Actions */}
              <div className="pt-4 border-t border-gray-200 dark:border-gray-600">
                {user?.isLoggedIn ? (
                  <>
                    <div className="flex items-center px-3 py-2 mb-2">
                      <div className="w-8 h-8 bg-gray-300 dark:bg-gray-600 rounded-full flex items-center justify-center mr-3 border-2 border-primary/20">
                        {user.avatar ? (
                          <Image
                            src={user.avatar}
                            alt="Profile"
                            className="w-8 h-8 rounded-full object-cover"
                          />
                        ) : (
                          <span className="text-gray-600 dark:text-gray-300 font-medium">
                            {user.name.charAt(0).toUpperCase()}
                          </span>
                        )}
                      </div>
                      <span className="text-gray-700 dark:text-gray-300 font-medium">
                        {user.name}
                      </span>
=======
                            {/* Mobile User Actions */}
                            <div className="pt-4 border-t border-gray-200 dark:border-gray-600">
                                {user?.isLoggedIn ? (
                                    <>
                                        <div className="flex items-center px-3 py-2 mb-2">
                                            <div className="w-8 h-8 bg-gray-300 dark:bg-gray-600 rounded-full flex items-center justify-center mr-3 border-2 border-primary/20">
                                                {user.avatar ? (
                                                    <Image
                                                        src={user.avatar}
                                                        alt="Profile"
                                                        className="w-8 h-8 rounded-full object-cover"
                                                    />
                                                ) : (
                                                    <span className="text-gray-600 dark:text-gray-300 font-medium">
                                                        {user.name
                                                            .charAt(0)
                                                            .toUpperCase()}
                                                    </span>
                                                )}
                                            </div>
                                            <span className="text-gray-700 dark:text-gray-300 font-medium">
                                                {user.name}
                                            </span>
                                        </div>
                                        <Link
                                            href="/profile"
                                            className="flex items-center px-3 py-2 text-gray-700 dark:text-gray-300 hover:bg-gray-100 dark:hover:bg-gray-700 hover:text-primary dark:hover:text-primary transition-all duration-200 rounded-md mx-2"
                                            onClick={() =>
                                                setIsMobileMenuOpen(false)
                                            }
                                        >
                                            <span className="mr-3">👤</span>
                                            My Profile
                                        </Link>
                                        <Link
                                            href="/dashboard"
                                            className="flex items-center px-3 py-2 text-gray-700 dark:text-gray-300 hover:bg-gray-100 dark:hover:bg-gray-700 hover:text-primary dark:hover:text-primary transition-all duration-200 rounded-md mx-2"
                                            onClick={() =>
                                                setIsMobileMenuOpen(false)
                                            }
                                        >
                                            <span className="mr-3">📊</span>
                                            Dashboard
                                        </Link>
                                        <button className="flex items-center w-full text-left px-3 py-2 text-red-600 dark:text-red-400 hover:bg-red-50 dark:hover:bg-red-900/20 transition-all duration-200 rounded-md mx-2">
                                            <span className="mr-3">🚪</span>
                                            Sign Out
                                        </button>
                                    </>
                                ) : (
                                    <>
                                        <Link
                                            href="/auth/signin"
                                            className="block px-3 py-2 text-gray-700 dark:text-gray-300 hover:bg-gray-100 dark:hover:bg-gray-700 hover:text-primary dark:hover:text-primary transition-all duration-200 rounded-md mx-2"
                                            onClick={() =>
                                                setIsMobileMenuOpen(false)
                                            }
                                        >
                                            Sign In
                                        </Link>
                                        <Link
                                            href="/auth/signup"
                                            className="block px-3 py-2 bg-primary text-white hover:bg-primary/90 rounded-md mx-3 mt-2 text-center font-medium shadow-md hover:shadow-lg transform hover:scale-105 transition-all duration-200"
                                            onClick={() =>
                                                setIsMobileMenuOpen(false)
                                            }
                                        >
                                            Get Started
                                        </Link>
                                    </>
                                )}
                            </div>
                        </div>
>>>>>>> e9c26250
                    </div>
                    <Link
                      href="/profile"
                      className="flex items-center px-3 py-2 text-gray-700 dark:text-gray-300 hover:bg-gray-100 dark:hover:bg-gray-700 hover:text-primary dark:hover:text-primary transition-all duration-200 rounded-md mx-2"
                      onClick={() => setIsMobileMenuOpen(false)}
                    >
                      <span className="mr-3">👤</span>
                      My Profile
                    </Link>
                    <Link
                      href="/dashboard"
                      className="flex items-center px-3 py-2 text-gray-700 dark:text-gray-300 hover:bg-gray-100 dark:hover:bg-gray-700 hover:text-primary dark:hover:text-primary transition-all duration-200 rounded-md mx-2"
                      onClick={() => setIsMobileMenuOpen(false)}
                    >
                      <span className="mr-3">📊</span>
                      Dashboard
                    </Link>
                    <button className="flex items-center w-full text-left px-3 py-2 text-red-600 dark:text-red-400 hover:bg-red-50 dark:hover:bg-red-900/20 transition-all duration-200 rounded-md mx-2">
                      <span className="mr-3">🚪</span>
                      Sign Out
                    </button>
                  </>
                ) : (
                  <>
                    <Link
                      href="/signin"
                      className="block px-3 py-2 text-gray-700 dark:text-gray-300 hover:bg-gray-100 dark:hover:bg-gray-700 hover:text-primary dark:hover:text-primary transition-all duration-200 rounded-md mx-2"
                      onClick={() => setIsMobileMenuOpen(false)}
                    >
                      Sign In
                    </Link>
                    <Link
                      href="/signup"
                      className="block px-3 py-2 bg-primary text-white hover:bg-primary/90 rounded-md mx-3 mt-2 text-center font-medium shadow-md hover:shadow-lg transform hover:scale-105 transition-all duration-200"
                      onClick={() => setIsMobileMenuOpen(false)}
                    >
                      Get Started
                    </Link>
                  </>
                )}
              </div>
            </div>
          </div>
        )}
      </nav>
    </header>
  );
};

export default Header;<|MERGE_RESOLUTION|>--- conflicted
+++ resolved
@@ -19,16 +19,10 @@
 }
 
 const Header: React.FC<HeaderProps> = ({ user }) => {
-<<<<<<< HEAD
-  const [isMobileMenuOpen, setIsMobileMenuOpen] = useState(false);
-  const [isUserDropdownOpen, setIsUserDropdownOpen] = useState(false);
-  const pathname = usePathname();
-=======
     const { data: session } = useSession();
     const [isMobileMenuOpen, setIsMobileMenuOpen] = useState(false);
     const [isUserDropdownOpen, setIsUserDropdownOpen] = useState(false);
     const pathname = usePathname();
->>>>>>> e9c26250
 
   const navigation = [
     { name: "Home", href: "/" },
@@ -76,104 +70,6 @@
               </Link>
             ))}
           </div>
-
-<<<<<<< HEAD
-          {/* User Section */}
-          <div className="hidden md:flex items-center space-x-4">
-            {user?.isLoggedIn ? (
-              <div className="relative">
-                <button
-                  onClick={toggleUserDropdown}
-                  className="flex items-center space-x-2 text-sm rounded-full focus:outline-none focus:ring-2 focus:ring-primary focus:ring-offset-2 dark:focus:ring-offset-gray-900 p-1 hover:bg-gray-100 dark:hover:bg-gray-800 transition-all duration-200"
-                >
-                  <div className="w-8 h-8 bg-gray-300 dark:bg-gray-600 rounded-full flex items-center justify-center border-2 border-transparent hover:border-primary/50 transition-all duration-200">
-                    {user.avatar ? (
-                      <Image
-                        src={user.avatar}
-                        alt="Profile"
-                        className="w-8 h-8 rounded-full object-cover"
-                        width={32}
-                        height={32}
-                      />
-                    ) : (
-                      <span className="text-gray-600 dark:text-gray-300 font-medium">
-                        {user.name.charAt(0).toUpperCase()}
-                      </span>
-                    )}
-                  </div>
-                  <span className="text-gray-700 dark:text-gray-300 font-medium">
-                    {user.name}
-                  </span>
-                  <svg
-                    className={`w-4 h-4 text-gray-500 dark:text-gray-400 transition-transform duration-200 ${
-                      isUserDropdownOpen ? "rotate-180" : ""
-                    }`}
-                    fill="none"
-                    stroke="currentColor"
-                    viewBox="0 0 24 24"
-                  >
-                    <path
-                      strokeLinecap="round"
-                      strokeLinejoin="round"
-                      strokeWidth={2}
-                      d="M19 9l-7 7-7-7"
-                    />
-                  </svg>
-                </button>
-
-                {/* User Dropdown */}
-                {isUserDropdownOpen && (
-                  <div className="absolute right-0 mt-2 w-48 bg-white dark:bg-gray-800 rounded-lg shadow-lg dark:shadow-gray-700/50 py-1 z-50 border border-gray-200 dark:border-gray-700 animate-in fade-in slide-in-from-top-1 duration-200">
-                    <Link
-                      href="/profile"
-                      className="flex items-center px-4 py-2 text-sm text-gray-700 dark:text-gray-300 hover:bg-gray-100 dark:hover:bg-gray-700 hover:text-primary dark:hover:text-primary transition-all duration-200"
-                      onClick={() => setIsUserDropdownOpen(false)}
-                    >
-                      <span className="mr-3">👤</span>
-                      My Profile
-                    </Link>
-                    <Link
-                      href="/dashboard"
-                      className="flex items-center px-4 py-2 text-sm text-gray-700 dark:text-gray-300 hover:bg-gray-100 dark:hover:bg-gray-700 hover:text-primary dark:hover:text-primary transition-all duration-200"
-                      onClick={() => setIsUserDropdownOpen(false)}
-                    >
-                      <span className="mr-3">📊</span>
-                      Dashboard
-                    </Link>
-                    <Link
-                      href="/settings"
-                      className="flex items-center px-4 py-2 text-sm text-gray-700 dark:text-gray-300 hover:bg-gray-100 dark:hover:bg-gray-700 hover:text-primary dark:hover:text-primary transition-all duration-200"
-                      onClick={() => setIsUserDropdownOpen(false)}
-                    >
-                      <span className="mr-3">⚙️</span>
-                      Settings
-                    </Link>
-                    <hr className="my-1 border-gray-200 dark:border-gray-600" />
-                    <button className="flex items-center w-full text-left px-4 py-2 text-sm text-red-600 dark:text-red-400 hover:bg-red-50 dark:hover:bg-red-900/20 transition-all duration-200">
-                      <span className="mr-3">🚪</span>
-                      Sign Out
-                    </button>
-                  </div>
-                )}
-              </div>
-            ) : (
-              <div className="flex items-center space-x-4">
-                <Link
-                  href="/signin"
-                  className="text-gray-700 dark:text-gray-300 hover:text-primary dark:hover:text-primary px-3 py-2 rounded-md text-sm font-medium transition-all duration-200 hover:bg-gray-100 dark:hover:bg-gray-800"
-                >
-                  Sign In
-                </Link>
-                <Link
-                  href="/signup"
-                  className="bg-primary hover:bg-primary/90 text-white px-4 py-2 rounded-md text-sm font-medium transition-all duration-200 shadow-md hover:shadow-lg transform hover:scale-105"
-                >
-                  Get Started
-                </Link>
-              </div>
-            )}
-          </div>
-=======
                     {/* Theme Toggle */}
                     <ModeToggle />
 
@@ -282,7 +178,6 @@
                             </div>
                         )}
                     </div>
->>>>>>> e9c26250
 
           {/* Mobile menu button */}
           <div className="md:hidden">
@@ -335,29 +230,7 @@
                 </Link>
               ))}
 
-<<<<<<< HEAD
-              {/* Mobile User Actions */}
-              <div className="pt-4 border-t border-gray-200 dark:border-gray-600">
-                {user?.isLoggedIn ? (
-                  <>
-                    <div className="flex items-center px-3 py-2 mb-2">
-                      <div className="w-8 h-8 bg-gray-300 dark:bg-gray-600 rounded-full flex items-center justify-center mr-3 border-2 border-primary/20">
-                        {user.avatar ? (
-                          <Image
-                            src={user.avatar}
-                            alt="Profile"
-                            className="w-8 h-8 rounded-full object-cover"
-                          />
-                        ) : (
-                          <span className="text-gray-600 dark:text-gray-300 font-medium">
-                            {user.name.charAt(0).toUpperCase()}
-                          </span>
-                        )}
-                      </div>
-                      <span className="text-gray-700 dark:text-gray-300 font-medium">
-                        {user.name}
-                      </span>
-=======
+
                             {/* Mobile User Actions */}
                             <div className="pt-4 border-t border-gray-200 dark:border-gray-600">
                                 {user?.isLoggedIn ? (
@@ -431,7 +304,6 @@
                                 )}
                             </div>
                         </div>
->>>>>>> e9c26250
                     </div>
                     <Link
                       href="/profile"
