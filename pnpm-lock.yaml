--- conflicted
+++ resolved
@@ -8,7 +8,6 @@
 
   .:
     dependencies:
-<<<<<<< HEAD
       '@hookform/resolvers':
         specifier: ^5.2.2
         version: 5.2.2(react-hook-form@7.63.0(react@19.1.0))
@@ -18,11 +17,6 @@
       '@radix-ui/react-select':
         specifier: ^2.2.6
         version: 2.2.6(@types/react-dom@19.1.9(@types/react@19.1.13))(@types/react@19.1.13)(react-dom@19.1.0(react@19.1.0))(react@19.1.0)
-=======
-      '@radix-ui/react-label':
-        specifier: ^2.1.7
-        version: 2.1.7(@types/react-dom@19.1.9(@types/react@19.1.13))(@types/react@19.1.13)(react-dom@19.1.0(react@19.1.0))(react@19.1.0)
->>>>>>> ea3979cb
       '@radix-ui/react-slot':
         specifier: ^1.2.3
         version: 1.2.3(@types/react@19.1.13)(react@19.1.0)
@@ -461,142 +455,6 @@
       '@types/react':
         optional: true
 
-<<<<<<< HEAD
-  '@radix-ui/react-context@1.1.2':
-    resolution: {integrity: sha512-jCi/QKUM2r1Ju5a3J64TH2A5SpKAgh0LpknyqdQ4m6DCV0xJ2HG1xARRwNGPQfi1SLdLWZ1OJz6F4OMBBNiGJA==}
-    peerDependencies:
-      '@types/react': '*'
-      react: ^16.8 || ^17.0 || ^18.0 || ^19.0 || ^19.0.0-rc
-    peerDependenciesMeta:
-      '@types/react':
-        optional: true
-
-  '@radix-ui/react-direction@1.1.1':
-    resolution: {integrity: sha512-1UEWRX6jnOA2y4H5WczZ44gOOjTEmlqv1uNW4GAJEO5+bauCBhv8snY65Iw5/VOS/ghKN9gr2KjnLKxrsvoMVw==}
-    peerDependencies:
-      '@types/react': '*'
-      react: ^16.8 || ^17.0 || ^18.0 || ^19.0 || ^19.0.0-rc
-    peerDependenciesMeta:
-      '@types/react':
-        optional: true
-
-  '@radix-ui/react-dismissable-layer@1.1.11':
-    resolution: {integrity: sha512-Nqcp+t5cTB8BinFkZgXiMJniQH0PsUt2k51FUhbdfeKvc4ACcG2uQniY/8+h1Yv6Kza4Q7lD7PQV0z0oicE0Mg==}
-    peerDependencies:
-      '@types/react': '*'
-      '@types/react-dom': '*'
-      react: ^16.8 || ^17.0 || ^18.0 || ^19.0 || ^19.0.0-rc
-      react-dom: ^16.8 || ^17.0 || ^18.0 || ^19.0 || ^19.0.0-rc
-    peerDependenciesMeta:
-      '@types/react':
-        optional: true
-      '@types/react-dom':
-        optional: true
-
-  '@radix-ui/react-focus-guards@1.1.3':
-    resolution: {integrity: sha512-0rFg/Rj2Q62NCm62jZw0QX7a3sz6QCQU0LpZdNrJX8byRGaGVTqbrW9jAoIAHyMQqsNpeZ81YgSizOt5WXq0Pw==}
-    peerDependencies:
-      '@types/react': '*'
-      react: ^16.8 || ^17.0 || ^18.0 || ^19.0 || ^19.0.0-rc
-    peerDependenciesMeta:
-      '@types/react':
-        optional: true
-
-  '@radix-ui/react-focus-scope@1.1.7':
-    resolution: {integrity: sha512-t2ODlkXBQyn7jkl6TNaw/MtVEVvIGelJDCG41Okq/KwUsJBwQ4XVZsHAVUkK4mBv3ewiAS3PGuUWuY2BoK4ZUw==}
-    peerDependencies:
-      '@types/react': '*'
-      '@types/react-dom': '*'
-      react: ^16.8 || ^17.0 || ^18.0 || ^19.0 || ^19.0.0-rc
-      react-dom: ^16.8 || ^17.0 || ^18.0 || ^19.0 || ^19.0.0-rc
-    peerDependenciesMeta:
-      '@types/react':
-        optional: true
-      '@types/react-dom':
-        optional: true
-
-  '@radix-ui/react-id@1.1.1':
-    resolution: {integrity: sha512-kGkGegYIdQsOb4XjsfM97rXsiHaBwco+hFI66oO4s9LU+PLAC5oJ7khdOVFxkhsmlbpUqDAvXw11CluXP+jkHg==}
-    peerDependencies:
-      '@types/react': '*'
-      react: ^16.8 || ^17.0 || ^18.0 || ^19.0 || ^19.0.0-rc
-    peerDependenciesMeta:
-      '@types/react':
-        optional: true
-
-=======
->>>>>>> ea3979cb
-  '@radix-ui/react-label@2.1.7':
-    resolution: {integrity: sha512-YT1GqPSL8kJn20djelMX7/cTRp/Y9w5IZHvfxQTVHrOqa2yMl7i/UfMqKRU5V7mEyKTrUVgJXhNQPVCG8PBLoQ==}
-    peerDependencies:
-      '@types/react': '*'
-      '@types/react-dom': '*'
-      react: ^16.8 || ^17.0 || ^18.0 || ^19.0 || ^19.0.0-rc
-      react-dom: ^16.8 || ^17.0 || ^18.0 || ^19.0 || ^19.0.0-rc
-    peerDependenciesMeta:
-      '@types/react':
-        optional: true
-      '@types/react-dom':
-        optional: true
-
-<<<<<<< HEAD
-  '@radix-ui/react-popper@1.2.8':
-    resolution: {integrity: sha512-0NJQ4LFFUuWkE7Oxf0htBKS6zLkkjBH+hM1uk7Ng705ReR8m/uelduy1DBo0PyBXPKVnBA6YBlU94MBGXrSBCw==}
-    peerDependencies:
-      '@types/react': '*'
-      '@types/react-dom': '*'
-      react: ^16.8 || ^17.0 || ^18.0 || ^19.0 || ^19.0.0-rc
-      react-dom: ^16.8 || ^17.0 || ^18.0 || ^19.0 || ^19.0.0-rc
-    peerDependenciesMeta:
-      '@types/react':
-        optional: true
-      '@types/react-dom':
-        optional: true
-
-  '@radix-ui/react-portal@1.1.9':
-    resolution: {integrity: sha512-bpIxvq03if6UNwXZ+HTK71JLh4APvnXntDc6XOX8UVq4XQOVl7lwok0AvIl+b8zgCw3fSaVTZMpAPPagXbKmHQ==}
-    peerDependencies:
-      '@types/react': '*'
-      '@types/react-dom': '*'
-      react: ^16.8 || ^17.0 || ^18.0 || ^19.0 || ^19.0.0-rc
-      react-dom: ^16.8 || ^17.0 || ^18.0 || ^19.0 || ^19.0.0-rc
-    peerDependenciesMeta:
-      '@types/react':
-        optional: true
-      '@types/react-dom':
-        optional: true
-
-=======
->>>>>>> ea3979cb
-  '@radix-ui/react-primitive@2.1.3':
-    resolution: {integrity: sha512-m9gTwRkhy2lvCPe6QJp4d3G1TYEUHn/FzJUtq9MjH46an1wJU+GdoGC5VLof8RX8Ft/DlpshApkhswDLZzHIcQ==}
-    peerDependencies:
-      '@types/react': '*'
-      '@types/react-dom': '*'
-      react: ^16.8 || ^17.0 || ^18.0 || ^19.0 || ^19.0.0-rc
-      react-dom: ^16.8 || ^17.0 || ^18.0 || ^19.0 || ^19.0.0-rc
-    peerDependenciesMeta:
-      '@types/react':
-        optional: true
-      '@types/react-dom':
-        optional: true
-
-<<<<<<< HEAD
-  '@radix-ui/react-select@2.2.6':
-    resolution: {integrity: sha512-I30RydO+bnn2PQztvo25tswPH+wFBjehVGtmagkU78yMdwTwVf12wnAOF+AeP8S2N8xD+5UPbGhkUfPyvT+mwQ==}
-    peerDependencies:
-      '@types/react': '*'
-      '@types/react-dom': '*'
-      react: ^16.8 || ^17.0 || ^18.0 || ^19.0 || ^19.0.0-rc
-      react-dom: ^16.8 || ^17.0 || ^18.0 || ^19.0 || ^19.0.0-rc
-    peerDependenciesMeta:
-      '@types/react':
-        optional: true
-      '@types/react-dom':
-        optional: true
-
-=======
->>>>>>> ea3979cb
   '@radix-ui/react-slot@1.2.3':
     resolution: {integrity: sha512-aeNmHnBxbi2St0au6VBVC7JXFlhLlOnvIIlePNniyUNAClzmtAUEY8/pBiK3iHjufOlwA+c20/8jngo7xcrg8A==}
     peerDependencies:
@@ -2585,139 +2443,6 @@
     optionalDependencies:
       '@types/react': 19.1.13
 
-<<<<<<< HEAD
-  '@radix-ui/react-context@1.1.2(@types/react@19.1.13)(react@19.1.0)':
-    dependencies:
-      react: 19.1.0
-    optionalDependencies:
-      '@types/react': 19.1.13
-
-  '@radix-ui/react-direction@1.1.1(@types/react@19.1.13)(react@19.1.0)':
-    dependencies:
-      react: 19.1.0
-    optionalDependencies:
-      '@types/react': 19.1.13
-
-  '@radix-ui/react-dismissable-layer@1.1.11(@types/react-dom@19.1.9(@types/react@19.1.13))(@types/react@19.1.13)(react-dom@19.1.0(react@19.1.0))(react@19.1.0)':
-    dependencies:
-      '@radix-ui/primitive': 1.1.3
-      '@radix-ui/react-compose-refs': 1.1.2(@types/react@19.1.13)(react@19.1.0)
-      '@radix-ui/react-primitive': 2.1.3(@types/react-dom@19.1.9(@types/react@19.1.13))(@types/react@19.1.13)(react-dom@19.1.0(react@19.1.0))(react@19.1.0)
-      '@radix-ui/react-use-callback-ref': 1.1.1(@types/react@19.1.13)(react@19.1.0)
-      '@radix-ui/react-use-escape-keydown': 1.1.1(@types/react@19.1.13)(react@19.1.0)
-      react: 19.1.0
-      react-dom: 19.1.0(react@19.1.0)
-    optionalDependencies:
-      '@types/react': 19.1.13
-      '@types/react-dom': 19.1.9(@types/react@19.1.13)
-
-  '@radix-ui/react-focus-guards@1.1.3(@types/react@19.1.13)(react@19.1.0)':
-    dependencies:
-      react: 19.1.0
-    optionalDependencies:
-      '@types/react': 19.1.13
-
-  '@radix-ui/react-focus-scope@1.1.7(@types/react-dom@19.1.9(@types/react@19.1.13))(@types/react@19.1.13)(react-dom@19.1.0(react@19.1.0))(react@19.1.0)':
-    dependencies:
-      '@radix-ui/react-compose-refs': 1.1.2(@types/react@19.1.13)(react@19.1.0)
-      '@radix-ui/react-primitive': 2.1.3(@types/react-dom@19.1.9(@types/react@19.1.13))(@types/react@19.1.13)(react-dom@19.1.0(react@19.1.0))(react@19.1.0)
-      '@radix-ui/react-use-callback-ref': 1.1.1(@types/react@19.1.13)(react@19.1.0)
-      react: 19.1.0
-      react-dom: 19.1.0(react@19.1.0)
-    optionalDependencies:
-      '@types/react': 19.1.13
-      '@types/react-dom': 19.1.9(@types/react@19.1.13)
-
-  '@radix-ui/react-id@1.1.1(@types/react@19.1.13)(react@19.1.0)':
-    dependencies:
-      '@radix-ui/react-use-layout-effect': 1.1.1(@types/react@19.1.13)(react@19.1.0)
-      react: 19.1.0
-    optionalDependencies:
-      '@types/react': 19.1.13
-
-=======
->>>>>>> ea3979cb
-  '@radix-ui/react-label@2.1.7(@types/react-dom@19.1.9(@types/react@19.1.13))(@types/react@19.1.13)(react-dom@19.1.0(react@19.1.0))(react@19.1.0)':
-    dependencies:
-      '@radix-ui/react-primitive': 2.1.3(@types/react-dom@19.1.9(@types/react@19.1.13))(@types/react@19.1.13)(react-dom@19.1.0(react@19.1.0))(react@19.1.0)
-      react: 19.1.0
-      react-dom: 19.1.0(react@19.1.0)
-    optionalDependencies:
-      '@types/react': 19.1.13
-      '@types/react-dom': 19.1.9(@types/react@19.1.13)
-
-<<<<<<< HEAD
-  '@radix-ui/react-popper@1.2.8(@types/react-dom@19.1.9(@types/react@19.1.13))(@types/react@19.1.13)(react-dom@19.1.0(react@19.1.0))(react@19.1.0)':
-    dependencies:
-      '@floating-ui/react-dom': 2.1.6(react-dom@19.1.0(react@19.1.0))(react@19.1.0)
-      '@radix-ui/react-arrow': 1.1.7(@types/react-dom@19.1.9(@types/react@19.1.13))(@types/react@19.1.13)(react-dom@19.1.0(react@19.1.0))(react@19.1.0)
-      '@radix-ui/react-compose-refs': 1.1.2(@types/react@19.1.13)(react@19.1.0)
-      '@radix-ui/react-context': 1.1.2(@types/react@19.1.13)(react@19.1.0)
-      '@radix-ui/react-primitive': 2.1.3(@types/react-dom@19.1.9(@types/react@19.1.13))(@types/react@19.1.13)(react-dom@19.1.0(react@19.1.0))(react@19.1.0)
-      '@radix-ui/react-use-callback-ref': 1.1.1(@types/react@19.1.13)(react@19.1.0)
-      '@radix-ui/react-use-layout-effect': 1.1.1(@types/react@19.1.13)(react@19.1.0)
-      '@radix-ui/react-use-rect': 1.1.1(@types/react@19.1.13)(react@19.1.0)
-      '@radix-ui/react-use-size': 1.1.1(@types/react@19.1.13)(react@19.1.0)
-      '@radix-ui/rect': 1.1.1
-      react: 19.1.0
-      react-dom: 19.1.0(react@19.1.0)
-    optionalDependencies:
-      '@types/react': 19.1.13
-      '@types/react-dom': 19.1.9(@types/react@19.1.13)
-
-  '@radix-ui/react-portal@1.1.9(@types/react-dom@19.1.9(@types/react@19.1.13))(@types/react@19.1.13)(react-dom@19.1.0(react@19.1.0))(react@19.1.0)':
-    dependencies:
-      '@radix-ui/react-primitive': 2.1.3(@types/react-dom@19.1.9(@types/react@19.1.13))(@types/react@19.1.13)(react-dom@19.1.0(react@19.1.0))(react@19.1.0)
-      '@radix-ui/react-use-layout-effect': 1.1.1(@types/react@19.1.13)(react@19.1.0)
-      react: 19.1.0
-      react-dom: 19.1.0(react@19.1.0)
-    optionalDependencies:
-      '@types/react': 19.1.13
-      '@types/react-dom': 19.1.9(@types/react@19.1.13)
-
-=======
->>>>>>> ea3979cb
-  '@radix-ui/react-primitive@2.1.3(@types/react-dom@19.1.9(@types/react@19.1.13))(@types/react@19.1.13)(react-dom@19.1.0(react@19.1.0))(react@19.1.0)':
-    dependencies:
-      '@radix-ui/react-slot': 1.2.3(@types/react@19.1.13)(react@19.1.0)
-      react: 19.1.0
-      react-dom: 19.1.0(react@19.1.0)
-    optionalDependencies:
-      '@types/react': 19.1.13
-      '@types/react-dom': 19.1.9(@types/react@19.1.13)
-
-<<<<<<< HEAD
-  '@radix-ui/react-select@2.2.6(@types/react-dom@19.1.9(@types/react@19.1.13))(@types/react@19.1.13)(react-dom@19.1.0(react@19.1.0))(react@19.1.0)':
-    dependencies:
-      '@radix-ui/number': 1.1.1
-      '@radix-ui/primitive': 1.1.3
-      '@radix-ui/react-collection': 1.1.7(@types/react-dom@19.1.9(@types/react@19.1.13))(@types/react@19.1.13)(react-dom@19.1.0(react@19.1.0))(react@19.1.0)
-      '@radix-ui/react-compose-refs': 1.1.2(@types/react@19.1.13)(react@19.1.0)
-      '@radix-ui/react-context': 1.1.2(@types/react@19.1.13)(react@19.1.0)
-      '@radix-ui/react-direction': 1.1.1(@types/react@19.1.13)(react@19.1.0)
-      '@radix-ui/react-dismissable-layer': 1.1.11(@types/react-dom@19.1.9(@types/react@19.1.13))(@types/react@19.1.13)(react-dom@19.1.0(react@19.1.0))(react@19.1.0)
-      '@radix-ui/react-focus-guards': 1.1.3(@types/react@19.1.13)(react@19.1.0)
-      '@radix-ui/react-focus-scope': 1.1.7(@types/react-dom@19.1.9(@types/react@19.1.13))(@types/react@19.1.13)(react-dom@19.1.0(react@19.1.0))(react@19.1.0)
-      '@radix-ui/react-id': 1.1.1(@types/react@19.1.13)(react@19.1.0)
-      '@radix-ui/react-popper': 1.2.8(@types/react-dom@19.1.9(@types/react@19.1.13))(@types/react@19.1.13)(react-dom@19.1.0(react@19.1.0))(react@19.1.0)
-      '@radix-ui/react-portal': 1.1.9(@types/react-dom@19.1.9(@types/react@19.1.13))(@types/react@19.1.13)(react-dom@19.1.0(react@19.1.0))(react@19.1.0)
-      '@radix-ui/react-primitive': 2.1.3(@types/react-dom@19.1.9(@types/react@19.1.13))(@types/react@19.1.13)(react-dom@19.1.0(react@19.1.0))(react@19.1.0)
-      '@radix-ui/react-slot': 1.2.3(@types/react@19.1.13)(react@19.1.0)
-      '@radix-ui/react-use-callback-ref': 1.1.1(@types/react@19.1.13)(react@19.1.0)
-      '@radix-ui/react-use-controllable-state': 1.2.2(@types/react@19.1.13)(react@19.1.0)
-      '@radix-ui/react-use-layout-effect': 1.1.1(@types/react@19.1.13)(react@19.1.0)
-      '@radix-ui/react-use-previous': 1.1.1(@types/react@19.1.13)(react@19.1.0)
-      '@radix-ui/react-visually-hidden': 1.2.3(@types/react-dom@19.1.9(@types/react@19.1.13))(@types/react@19.1.13)(react-dom@19.1.0(react@19.1.0))(react@19.1.0)
-      aria-hidden: 1.2.6
-      react: 19.1.0
-      react-dom: 19.1.0(react@19.1.0)
-      react-remove-scroll: 2.7.1(@types/react@19.1.13)(react@19.1.0)
-    optionalDependencies:
-      '@types/react': 19.1.13
-      '@types/react-dom': 19.1.9(@types/react@19.1.13)
-
-=======
->>>>>>> ea3979cb
   '@radix-ui/react-slot@1.2.3(@types/react@19.1.13)(react@19.1.0)':
     dependencies:
       '@radix-ui/react-compose-refs': 1.1.2(@types/react@19.1.13)(react@19.1.0)
