import React from 'react'

export default function page() {
  return (
<<<<<<< HEAD
    <div className="h-screen flex items-center justify-center">
      <h1 className="text-4xl font-bold">Welcome to the Skill Share Hub</h1>
=======
    <div>
      Home
>>>>>>> 28130ff1
    </div>
  )
}<|MERGE_RESOLUTION|>--- conflicted
+++ resolved
@@ -2,13 +2,8 @@
 
 export default function page() {
   return (
-<<<<<<< HEAD
     <div className="h-screen flex items-center justify-center">
       <h1 className="text-4xl font-bold">Welcome to the Skill Share Hub</h1>
-=======
-    <div>
-      Home
->>>>>>> 28130ff1
     </div>
   )
 }