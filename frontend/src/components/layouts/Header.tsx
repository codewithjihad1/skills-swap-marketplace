"use client";

import React, { useState } from "react";
import Link from "next/link";
import { usePathname } from "next/navigation";

interface User {
    id: string;
    name: string;
    avatar?: string;
    isLoggedIn: boolean;
}

interface HeaderProps {
    user?: User;
}

const Header: React.FC<HeaderProps> = ({ user }) => {
    const [isMobileMenuOpen, setIsMobileMenuOpen] = useState(false);
    const [isUserDropdownOpen, setIsUserDropdownOpen] = useState(false);
    const pathname = usePathname();

    const navigation = [
        { name: "Home", href: "/" },
        { name: "Explore Skills", href: "/explore" },
        { name: "Post Skill", href: "/post-skill" },
        { name: "Matchmaking", href: "/matchmaking" },
        { name: "About Us", href: "/about" },
        { name: "Contact", href: "/contact" },
    ];

    const isActiveLink = (href: string) => pathname === href;

    const toggleMobileMenu = () => setIsMobileMenuOpen(!isMobileMenuOpen);
    const toggleUserDropdown = () => setIsUserDropdownOpen(!isUserDropdownOpen);

<<<<<<< HEAD
    return (
        <header className="bg-white dark:bg-gray-900 shadow-md dark:shadow-gray-700/30 sticky top-0 z-50 border-b border-gray-200 dark:border-gray-700">
            <nav className="max-w-7xl mx-auto px-4 sm:px-6 lg:px-8">
                <div className="flex justify-between items-center h-16">
                    {/* Logo and Brand */}
                    <div className="flex items-center">
                        <Link
                            href="/"
                            className="flex items-center space-x-2 group"
                        >
                            <div className="w-8 h-8 bg-gradient-to-r from-primary to-purple-600 rounded-lg flex items-center justify-center group-hover:scale-110 transition-transform duration-200">
                                <span className="text-white font-bold text-lg">
                                    S
                                </span>
                            </div>
                            <span className="text-xl font-bold text-gray-900 dark:text-gray-100 group-hover:text-primary dark:group-hover:text-primary transition-colors duration-200">
                                SkillShare Hub
                            </span>
                        </Link>
                    </div>
=======
  return (
    <header className="bg-gradient-to-r from-[#FCFAEF] to-[#EBF6ED] border-b border-gray-300 py-3 sticky top-0 z-50">
      <nav className="max-w-7xl mx-auto px-4 sm:px-6 lg:px-8">
        <div className="flex justify-between items-center h-16">
          {/* Logo and Brand */}
          <div className="flex items-center">
            <Link href="/" className="flex items-center space-x-2">
              <div className="w-8 h-8 bg-gradient-to-r from-blue-500 to-purple-600 rounded-lg flex items-center justify-center">
                <span className="text-white font-bold text-lg">S</span>
              </div>
              <span className="text-xl font-bold text-gray-900">SkillShare Hub</span>
            </Link>
          </div>

          {/* Desktop Navigation */}
          <div className="hidden md:flex items-center space-x-8">
            {navigation.map((item) => (
              <Link
                key={item.name}
                href={item.href}
                className={`flex items-center space-x-1 px-3 py-2 rounded-md text-sm font-medium transition-colors ${
                  isActiveLink(item.href)
                    ? 'text-blue-600 bg-blue-50'
                    : 'text-gray-700 hover:text-blue-600 hover:bg-gray-50'
                }`}
              >
                <span>{item.icon}</span>
                <span>{item.name}</span>
              </Link>
            ))}
          </div>

          {/* User Section */}
          <div className="hidden md:flex items-center space-x-4">
            {user?.isLoggedIn ? (
              <div className="relative">
                <button
                  onClick={toggleUserDropdown}
                  className="flex items-center space-x-2 text-sm rounded-full focus:outline-none focus:ring-2 focus:ring-blue-500 focus:ring-offset-2"
                >
                  <div className="w-8 h-8 bg-gray-300 rounded-full flex items-center justify-center">
                    {user.avatar ? (
                      <img src={user.avatar} alt="Profile" className="w-8 h-8 rounded-full" />
                    ) : (
                      <span className="text-gray-600 font-medium">
                        {user.name.charAt(0).toUpperCase()}
                      </span>
                    )}
                  </div>
                  <span className="text-gray-700">{user.name}</span>
                  <svg className="w-4 h-4 text-gray-500" fill="none" stroke="currentColor" viewBox="0 0 24 24">
                    <path strokeLinecap="round" strokeLinejoin="round" strokeWidth={2} d="M19 9l-7 7-7-7" />
                  </svg>
                </button>
>>>>>>> a7c65ff3

                    {/* Desktop Navigation */}
                    <div className="hidden md:flex items-center space-x-8">
                        {navigation.map((item) => (
                            <Link
                                key={item.name}
                                href={item.href}
                                className={`flex items-center space-x-1 px-3 py-2 rounded-md text-sm font-medium transition-all duration-200 ${
                                    isActiveLink(item.href)
                                        ? "text-primary bg-primary/10 dark:bg-primary/20 shadow-sm"
                                        : "text-gray-700 dark:text-gray-300 hover:text-primary dark:hover:text-primary hover:bg-gray-100 dark:hover:bg-gray-800"
                                }`}
                            >
                                <span>{item.name}</span>
                            </Link>
                        ))}
                    </div>

                    {/* User Section */}
                    <div className="hidden md:flex items-center space-x-4">
                        {user?.isLoggedIn ? (
                            <div className="relative">
                                <button
                                    onClick={toggleUserDropdown}
                                    className="flex items-center space-x-2 text-sm rounded-full focus:outline-none focus:ring-2 focus:ring-primary focus:ring-offset-2 dark:focus:ring-offset-gray-900 p-1 hover:bg-gray-100 dark:hover:bg-gray-800 transition-all duration-200"
                                >
                                    <div className="w-8 h-8 bg-gray-300 dark:bg-gray-600 rounded-full flex items-center justify-center border-2 border-transparent hover:border-primary/50 transition-all duration-200">
                                        {user.avatar ? (
                                            <img
                                                src={user.avatar}
                                                alt="Profile"
                                                className="w-8 h-8 rounded-full object-cover"
                                            />
                                        ) : (
                                            <span className="text-gray-600 dark:text-gray-300 font-medium">
                                                {user.name
                                                    .charAt(0)
                                                    .toUpperCase()}
                                            </span>
                                        )}
                                    </div>
                                    <span className="text-gray-700 dark:text-gray-300 font-medium">
                                        {user.name}
                                    </span>
                                    <svg
                                        className={`w-4 h-4 text-gray-500 dark:text-gray-400 transition-transform duration-200 ${
                                            isUserDropdownOpen
                                                ? "rotate-180"
                                                : ""
                                        }`}
                                        fill="none"
                                        stroke="currentColor"
                                        viewBox="0 0 24 24"
                                    >
                                        <path
                                            strokeLinecap="round"
                                            strokeLinejoin="round"
                                            strokeWidth={2}
                                            d="M19 9l-7 7-7-7"
                                        />
                                    </svg>
                                </button>

                                {/* User Dropdown */}
                                {isUserDropdownOpen && (
                                    <div className="absolute right-0 mt-2 w-48 bg-white dark:bg-gray-800 rounded-lg shadow-lg dark:shadow-gray-700/50 py-1 z-50 border border-gray-200 dark:border-gray-700 animate-in fade-in slide-in-from-top-1 duration-200">
                                        <Link
                                            href="/profile"
                                            className="flex items-center px-4 py-2 text-sm text-gray-700 dark:text-gray-300 hover:bg-gray-100 dark:hover:bg-gray-700 hover:text-primary dark:hover:text-primary transition-all duration-200"
                                            onClick={() =>
                                                setIsUserDropdownOpen(false)
                                            }
                                        >
                                            <span className="mr-3">👤</span>
                                            My Profile
                                        </Link>
                                        <Link
                                            href="/dashboard"
                                            className="flex items-center px-4 py-2 text-sm text-gray-700 dark:text-gray-300 hover:bg-gray-100 dark:hover:bg-gray-700 hover:text-primary dark:hover:text-primary transition-all duration-200"
                                            onClick={() =>
                                                setIsUserDropdownOpen(false)
                                            }
                                        >
                                            <span className="mr-3">📊</span>
                                            Dashboard
                                        </Link>
                                        <Link
                                            href="/settings"
                                            className="flex items-center px-4 py-2 text-sm text-gray-700 dark:text-gray-300 hover:bg-gray-100 dark:hover:bg-gray-700 hover:text-primary dark:hover:text-primary transition-all duration-200"
                                            onClick={() =>
                                                setIsUserDropdownOpen(false)
                                            }
                                        >
                                            <span className="mr-3">⚙️</span>
                                            Settings
                                        </Link>
                                        <hr className="my-1 border-gray-200 dark:border-gray-600" />
                                        <button className="flex items-center w-full text-left px-4 py-2 text-sm text-red-600 dark:text-red-400 hover:bg-red-50 dark:hover:bg-red-900/20 transition-all duration-200">
                                            <span className="mr-3">🚪</span>
                                            Sign Out
                                        </button>
                                    </div>
                                )}
                            </div>
                        ) : (
                            <div className="flex items-center space-x-4">
                                <Link
                                    href="/signin"
                                    className="text-gray-700 dark:text-gray-300 hover:text-primary dark:hover:text-primary px-3 py-2 rounded-md text-sm font-medium transition-all duration-200 hover:bg-gray-100 dark:hover:bg-gray-800"
                                >
                                    Sign In
                                </Link>
                                <Link
                                    href="/signup"
                                    className="bg-primary hover:bg-primary/90 text-white px-4 py-2 rounded-md text-sm font-medium transition-all duration-200 shadow-md hover:shadow-lg transform hover:scale-105"
                                >
                                    Get Started
                                </Link>
                            </div>
                        )}
                    </div>

                    {/* Mobile menu button */}
                    <div className="md:hidden">
                        <button
                            onClick={toggleMobileMenu}
                            className="text-gray-700 dark:text-gray-300 hover:text-primary dark:hover:text-primary focus:outline-none focus:ring-2 focus:ring-primary p-2 rounded-md hover:bg-gray-100 dark:hover:bg-gray-800 transition-all duration-200"
                        >
                            <svg
                                className="w-6 h-6"
                                fill="none"
                                stroke="currentColor"
                                viewBox="0 0 24 24"
                            >
                                {isMobileMenuOpen ? (
                                    <path
                                        strokeLinecap="round"
                                        strokeLinejoin="round"
                                        strokeWidth={2}
                                        d="M6 18L18 6M6 6l12 12"
                                    />
                                ) : (
                                    <path
                                        strokeLinecap="round"
                                        strokeLinejoin="round"
                                        strokeWidth={2}
                                        d="M4 6h16M4 12h16M4 18h16"
                                    />
                                )}
                            </svg>
                        </button>
                    </div>
                </div>

                {/* Mobile Navigation Menu */}
                {isMobileMenuOpen && (
                    <div className="md:hidden animate-in slide-in-from-top duration-200">
                        <div className="px-2 pt-2 pb-3 space-y-1 sm:px-3 bg-gray-50 dark:bg-gray-800/50 backdrop-blur-sm border-t border-gray-200 dark:border-gray-700">
                            {navigation.map((item) => (
                                <Link
                                    key={item.name}
                                    href={item.href}
                                    className={`flex items-center space-x-2 px-3 py-2 rounded-md text-base font-medium transition-all duration-200 ${
                                        isActiveLink(item.href)
                                            ? "text-primary bg-primary/10 dark:bg-primary/20 shadow-sm"
                                            : "text-gray-700 dark:text-gray-300 hover:text-primary dark:hover:text-primary hover:bg-gray-100 dark:hover:bg-gray-700"
                                    }`}
                                    onClick={() => setIsMobileMenuOpen(false)}
                                >
                                    <span>{item.name}</span>
                                </Link>
                            ))}

                            {/* Mobile User Actions */}
                            <div className="pt-4 border-t border-gray-200 dark:border-gray-600">
                                {user?.isLoggedIn ? (
                                    <>
                                        <div className="flex items-center px-3 py-2 mb-2">
                                            <div className="w-8 h-8 bg-gray-300 dark:bg-gray-600 rounded-full flex items-center justify-center mr-3 border-2 border-primary/20">
                                                {user.avatar ? (
                                                    <img
                                                        src={user.avatar}
                                                        alt="Profile"
                                                        className="w-8 h-8 rounded-full object-cover"
                                                    />
                                                ) : (
                                                    <span className="text-gray-600 dark:text-gray-300 font-medium">
                                                        {user.name
                                                            .charAt(0)
                                                            .toUpperCase()}
                                                    </span>
                                                )}
                                            </div>
                                            <span className="text-gray-700 dark:text-gray-300 font-medium">
                                                {user.name}
                                            </span>
                                        </div>
                                        <Link
                                            href="/profile"
                                            className="flex items-center px-3 py-2 text-gray-700 dark:text-gray-300 hover:bg-gray-100 dark:hover:bg-gray-700 hover:text-primary dark:hover:text-primary transition-all duration-200 rounded-md mx-2"
                                            onClick={() =>
                                                setIsMobileMenuOpen(false)
                                            }
                                        >
                                            <span className="mr-3">👤</span>
                                            My Profile
                                        </Link>
                                        <Link
                                            href="/dashboard"
                                            className="flex items-center px-3 py-2 text-gray-700 dark:text-gray-300 hover:bg-gray-100 dark:hover:bg-gray-700 hover:text-primary dark:hover:text-primary transition-all duration-200 rounded-md mx-2"
                                            onClick={() =>
                                                setIsMobileMenuOpen(false)
                                            }
                                        >
                                            <span className="mr-3">📊</span>
                                            Dashboard
                                        </Link>
                                        <button className="flex items-center w-full text-left px-3 py-2 text-red-600 dark:text-red-400 hover:bg-red-50 dark:hover:bg-red-900/20 transition-all duration-200 rounded-md mx-2">
                                            <span className="mr-3">🚪</span>
                                            Sign Out
                                        </button>
                                    </>
                                ) : (
                                    <>
                                        <Link
                                            href="/signin"
                                            className="block px-3 py-2 text-gray-700 dark:text-gray-300 hover:bg-gray-100 dark:hover:bg-gray-700 hover:text-primary dark:hover:text-primary transition-all duration-200 rounded-md mx-2"
                                            onClick={() =>
                                                setIsMobileMenuOpen(false)
                                            }
                                        >
                                            Sign In
                                        </Link>
                                        <Link
                                            href="/signup"
                                            className="block px-3 py-2 bg-primary text-white hover:bg-primary/90 rounded-md mx-3 mt-2 text-center font-medium shadow-md hover:shadow-lg transform hover:scale-105 transition-all duration-200"
                                            onClick={() =>
                                                setIsMobileMenuOpen(false)
                                            }
                                        >
                                            Get Started
                                        </Link>
                                    </>
                                )}
                            </div>
                        </div>
                    </div>
                )}
            </nav>
        </header>
    );
};

export default Header;<|MERGE_RESOLUTION|>--- conflicted
+++ resolved
@@ -34,7 +34,6 @@
     const toggleMobileMenu = () => setIsMobileMenuOpen(!isMobileMenuOpen);
     const toggleUserDropdown = () => setIsUserDropdownOpen(!isUserDropdownOpen);
 
-<<<<<<< HEAD
     return (
         <header className="bg-white dark:bg-gray-900 shadow-md dark:shadow-gray-700/30 sticky top-0 z-50 border-b border-gray-200 dark:border-gray-700">
             <nav className="max-w-7xl mx-auto px-4 sm:px-6 lg:px-8">
@@ -55,63 +54,7 @@
                             </span>
                         </Link>
                     </div>
-=======
-  return (
-    <header className="bg-gradient-to-r from-[#FCFAEF] to-[#EBF6ED] border-b border-gray-300 py-3 sticky top-0 z-50">
-      <nav className="max-w-7xl mx-auto px-4 sm:px-6 lg:px-8">
-        <div className="flex justify-between items-center h-16">
-          {/* Logo and Brand */}
-          <div className="flex items-center">
-            <Link href="/" className="flex items-center space-x-2">
-              <div className="w-8 h-8 bg-gradient-to-r from-blue-500 to-purple-600 rounded-lg flex items-center justify-center">
-                <span className="text-white font-bold text-lg">S</span>
-              </div>
-              <span className="text-xl font-bold text-gray-900">SkillShare Hub</span>
-            </Link>
-          </div>
-
-          {/* Desktop Navigation */}
-          <div className="hidden md:flex items-center space-x-8">
-            {navigation.map((item) => (
-              <Link
-                key={item.name}
-                href={item.href}
-                className={`flex items-center space-x-1 px-3 py-2 rounded-md text-sm font-medium transition-colors ${
-                  isActiveLink(item.href)
-                    ? 'text-blue-600 bg-blue-50'
-                    : 'text-gray-700 hover:text-blue-600 hover:bg-gray-50'
-                }`}
-              >
-                <span>{item.icon}</span>
-                <span>{item.name}</span>
-              </Link>
-            ))}
-          </div>
-
-          {/* User Section */}
-          <div className="hidden md:flex items-center space-x-4">
-            {user?.isLoggedIn ? (
-              <div className="relative">
-                <button
-                  onClick={toggleUserDropdown}
-                  className="flex items-center space-x-2 text-sm rounded-full focus:outline-none focus:ring-2 focus:ring-blue-500 focus:ring-offset-2"
-                >
-                  <div className="w-8 h-8 bg-gray-300 rounded-full flex items-center justify-center">
-                    {user.avatar ? (
-                      <img src={user.avatar} alt="Profile" className="w-8 h-8 rounded-full" />
-                    ) : (
-                      <span className="text-gray-600 font-medium">
-                        {user.name.charAt(0).toUpperCase()}
-                      </span>
-                    )}
-                  </div>
-                  <span className="text-gray-700">{user.name}</span>
-                  <svg className="w-4 h-4 text-gray-500" fill="none" stroke="currentColor" viewBox="0 0 24 24">
-                    <path strokeLinecap="round" strokeLinejoin="round" strokeWidth={2} d="M19 9l-7 7-7-7" />
-                  </svg>
-                </button>
->>>>>>> a7c65ff3
-
+                  
                     {/* Desktop Navigation */}
                     <div className="hidden md:flex items-center space-x-8">
                         {navigation.map((item) => (
